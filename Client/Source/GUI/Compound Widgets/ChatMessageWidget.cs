﻿using System;
using System.Collections.Generic;
using Chat;
using UnityEngine;
using Utils;
using Verse;

namespace PhinixClient.GUI
{
    public class ChatMessageWidget : Displayable
    {
        public override bool IsFluidHeight => false;

        private readonly Color pendingMessageColour = new Color(1f, 1f, 1f, 0.8f);
        private readonly Color deniedMessageColour = new Color(0.94f, 0.28f, 0.28f);
        private readonly Color backgroundHighlightColour = new Color(1f, 1f, 1f, 0.1f);

        /// <summary>
        /// ID of the corresponding chat message.
        /// </summary>
        public string MessageId;

        /// <summary>
        /// Time message was received.
        /// </summary>
        public DateTime ReceivedTime;

        /// <summary>
        /// UUID of the sender.
        /// </summary>
        public string SenderUuid;

        /// <summary>
        /// The message itself.
        /// </summary>
        public string Message;

        /// <summary>
        /// The status of the chat message.
        /// </summary>
        public ChatMessageStatus Status;

        /// <summary>
        /// A cached copy of the sender's display name.
        /// Refreshed every time <see cref="Update"/> is called.
        /// </summary>
        private string cachedDisplayName;

        public ChatMessageWidget(string senderUuid, string message)
        {
            this.SenderUuid = senderUuid;
            this.Message = message;

            this.ReceivedTime = DateTime.UtcNow;
            this.Status = ChatMessageStatus.PENDING;

            // Pre-cache the user's display name
            if (!Client.Instance.TryGetDisplayName(SenderUuid, out cachedDisplayName)) cachedDisplayName = "???";
        }

        public ChatMessageWidget(ClientChatMessage message)
            : this(message.MessageId, message.SenderUuid, message.Message, message.Timestamp, message.Status)
        {
        }

        public ChatMessageWidget(string senderUuid, string message, DateTime receivedTime, ChatMessageStatus status)
             : this(null, senderUuid, message, receivedTime, status)
        {
        }

        public ChatMessageWidget(string messageId, string senderUuid, string message, DateTime receivedTime, ChatMessageStatus status)
        {
            this.MessageId = messageId;
            this.ReceivedTime = receivedTime;
            this.SenderUuid = senderUuid;
            this.Message = message;
            this.Status = status;

            // Pre-cache the user's display name
            if (!Client.Instance.TryGetDisplayName(SenderUuid, out cachedDisplayName)) cachedDisplayName = "???";
        }

        /// <inheritdoc />
        public override void Draw(Rect container)
        {
            // Get the formatted chat message
            string timestamp = string.Format("[{0:HH:mm}] ", ReceivedTime.ToLocalTime());
            Rect timestampRect = new Rect(
                x: container.x,
                y: container.y,
                width: Text.CurFontStyle.CalcSize(new GUIContent(timestamp)).x,
                height: Text.CurFontStyle.CalcSize(new GUIContent(timestamp)).y
            );

            string displayName = Client.Instance.ShowNameFormatting ? cachedDisplayName : TextHelper.StripRichText(cachedDisplayName);
            Rect displayNameRect = new Rect(
                x: container.x + timestampRect.width,
                y: container.y,
                width: Text.CurFontStyle.CalcSize(new GUIContent(displayName)).x,
                height: Text.CurFontStyle.CalcSize(new GUIContent(displayName)).y
            );

            string message = Message;
            if (!Client.Instance.ShowChatFormatting) message = TextHelper.StripRichText(message);
            Rect messageRect = container;

            // Put all the pieces together
            string formattedText = timestamp + displayName + ": " + message;

            // Change the colour of the message to reflect the sent status
            switch (Status)
            {
                case ChatMessageStatus.PENDING:
                    formattedText = TextHelper.StripRichText(formattedText).Colorize(pendingMessageColour);
                    break;
                case ChatMessageStatus.DENIED:
                    formattedText = TextHelper.StripRichText(formattedText).Colorize(deniedMessageColour);
                    break;
                default:
                    break;
            }

            if (Mouse.IsOver(messageRect))
            {
                // Draw a highlighted background
                Widgets.DrawRectFast(container, backgroundHighlightColour);
            }

            // Draw the message
            Widgets.Label(container, formattedText);

            // Handle any button clicks
            if (Widgets.ButtonInvisible(timestampRect, false))
            {
                // We don't care about the timestamp, but we don't want to trigger the message button, so this stays
            }
            else if (Widgets.ButtonInvisible(displayNameRect, true))
            {
                drawNameContextMenu();
            }
            else if (Widgets.ButtonInvisible(messageRect, false))
            {
                drawMessageContextMenu();
            }
        }

        /// <inheritdoc />
        /// <exception cref="ArgumentException">Chat message with the given message ID does not exist</exception>
        public override void Update()
        {
            // Update the message status if we've been given a message ID
            if (MessageId != null)
            {
                if (!Client.Instance.TryGetMessage(MessageId, out ClientChatMessage message))
                {
                    throw new ArgumentException("Chat message with the given message ID does not exist.");
                }

                Status = message.Status;
            }

            if (!Client.Instance.TryGetDisplayName(SenderUuid, out cachedDisplayName)) cachedDisplayName = "???";
        }

        /// <inheritdoc />
        public override float CalcHeight(float width)
        {
            // Build a formatted representation of the message
            string formattedMessage = string.Format(
                "[{0:HH:mm}] {1}: {2}",
                ReceivedTime,
                Client.Instance.ShowNameFormatting && Status == ChatMessageStatus.CONFIRMED ? cachedDisplayName : TextHelper.StripRichText(cachedDisplayName),
                Client.Instance.ShowChatFormatting && Status == ChatMessageStatus.CONFIRMED ? Message : TextHelper.StripRichText(Message)
            );

            // Return the calculated the height of the formatted text
            return Text.CalcHeight(formattedMessage, width);
        }

        /// <inheritdoc />
        public override float CalcWidth(float height)
        {
            return FLUID;
        }

        private void drawNameContextMenu()
        {
            // Create and populate a list of context menu items
            List<FloatMenuOption> items = new List<FloatMenuOption>();

            // Only add the trade option if this is not our message
            if (SenderUuid != Client.Instance.Uuid)
            {
<<<<<<< HEAD
                items.Add(new FloatMenuOption("Phinix_chat_contextMenu_tradeWith".Translate(TextHelper.StripRichText(cachedDisplayName)), () => Client.Instance.CreateTrade(SenderUuid)));
=======
                // Trade with...
                items.Add(new FloatMenuOption("Phinix_chat_contextMenu_tradeWith".Translate(TextHelper.StripRichText(displayName)), () => Client.Instance.CreateTrade(SenderUuid)));

                // Block/Unblock user
                if (!Client.Instance.BlockedUsers.Contains(SenderUuid))
                {
                    // Block
                    items.Add(new FloatMenuOption("Phinix_chat_contextMenu_blockUser".Translate(TextHelper.StripRichText(displayName)), () => Client.Instance.BlockUser(SenderUuid)));
                }
                else
                {
                    // Unblock
                    items.Add(new FloatMenuOption("Phinix_chat_contextMenu_unblockUser".Translate(TextHelper.StripRichText(displayName)), () => Client.Instance.UnBlockUser(SenderUuid)));
                }
>>>>>>> 8ad4418a
            }

            // Draw the context menu
            if (items.Count > 0) Find.WindowStack.Add(new FloatMenu(items));
        }

        private void drawMessageContextMenu()
        {
            // Create and populate a list of context menu items
            List<FloatMenuOption> items = new List<FloatMenuOption>();
            items.Add(new FloatMenuOption("Phinix_chat_contextMenu_copyToClipboard".Translate(), () => { GUIUtility.systemCopyBuffer = Message; }));

            // Draw the context menu
            if (items.Count > 0) Find.WindowStack.Add(new FloatMenu(items));
        }
    }
}<|MERGE_RESOLUTION|>--- conflicted
+++ resolved
@@ -191,24 +191,20 @@
             // Only add the trade option if this is not our message
             if (SenderUuid != Client.Instance.Uuid)
             {
-<<<<<<< HEAD
+                // Trade with...
                 items.Add(new FloatMenuOption("Phinix_chat_contextMenu_tradeWith".Translate(TextHelper.StripRichText(cachedDisplayName)), () => Client.Instance.CreateTrade(SenderUuid)));
-=======
-                // Trade with...
-                items.Add(new FloatMenuOption("Phinix_chat_contextMenu_tradeWith".Translate(TextHelper.StripRichText(displayName)), () => Client.Instance.CreateTrade(SenderUuid)));
 
                 // Block/Unblock user
                 if (!Client.Instance.BlockedUsers.Contains(SenderUuid))
                 {
                     // Block
-                    items.Add(new FloatMenuOption("Phinix_chat_contextMenu_blockUser".Translate(TextHelper.StripRichText(displayName)), () => Client.Instance.BlockUser(SenderUuid)));
+                    items.Add(new FloatMenuOption("Phinix_chat_contextMenu_blockUser".Translate(TextHelper.StripRichText(cachedDisplayName)), () => Client.Instance.BlockUser(SenderUuid)));
                 }
                 else
                 {
                     // Unblock
-                    items.Add(new FloatMenuOption("Phinix_chat_contextMenu_unblockUser".Translate(TextHelper.StripRichText(displayName)), () => Client.Instance.UnBlockUser(SenderUuid)));
+                    items.Add(new FloatMenuOption("Phinix_chat_contextMenu_unblockUser".Translate(TextHelper.StripRichText(cachedDisplayName)), () => Client.Instance.UnBlockUser(SenderUuid)));
                 }
->>>>>>> 8ad4418a
             }
 
             // Draw the context menu
