﻿using System.Text.RegularExpressions;
using System.Threading;
using PhinixClient.GUI;
using UnityEngine;
using Utils;
using Verse;

namespace PhinixClient
{
    class SettingsWindow : Window
    {
        private const float DEFAULT_SPACING = 10f;

        private const float ROW_HEIGHT = 30f;

        private const float SERVER_ADDRESS_LABEL_WIDTH = 60f;

        private const float SERVER_PORT_LABEL_WIDTH = 30f;

        private const float SERVER_PORT_BOX_WIDTH = 50f;

        private const float CONNECT_BUTTON_WIDTH = 120f;

        private const float DISPLAY_NAME_SET_BUTTON_WIDTH = 120f;

        public override Vector2 InitialSize => new Vector2(600f, 156f); // (30f * rows) + (10f * (rows - 1)) + 36f

        private static string serverAddress = Client.Instance.ServerAddress;
        private static string serverPortString = Client.Instance.ServerPort.ToString();

        private VerticalFlexContainer contents;

        public SettingsWindow()
        {
            doCloseX = true;
            doCloseButton = false;
            doWindowBackground = true;

            // Create a flex container to hold our settings
            contents = new VerticalFlexContainer(DEFAULT_SPACING);

            // Server details (address and [dis]connect button) container
            contents.Add(
                new ConditionalContainer(
                    childIfTrue: GenerateConnectedServerDetails(),
                    childIfFalse: GenerateDisconnectedServerDetails(),
                    condition: () => Client.Instance.Connected
                )
            );

            // Display name and preview
            contents.Add(
                new ConditionalContainer(
                    childIfTrue: new VerticalFlexContainer(
                        contents: new Displayable[]{GenerateEditableDisplayName(), GenerateNamePreview()},
                        spacing: DEFAULT_SPACING
                    ),
                    childIfFalse: new BlankWidget(),
                    condition: () => Client.Instance.Online
                )
            );
        }

<<<<<<< HEAD
        public override void DoWindowContents(Rect inRect)
        {
            // Draw the container with 5f padding at the top to avoid clipping with the close button
            contents.Draw(inRect.BottomPartPixels(inRect.height - 5f));
=======
            // Calculate height and constrain the container so we have even row heights with fluid contents
            float contentHeight = 0f;
            foreach (Displayable item in flexContainer.Contents)
            {
                contentHeight += item.IsFluidHeight ? ROW_HEIGHT : item.CalcHeight(inRect.width);
            }
            contentHeight += (flexContainer.Contents.Count - 1) * DEFAULT_SPACING;
            HeightContainer heightContainer = new HeightContainer(flexContainer, contentHeight);

            // Draw the container with 5f padding at the top to avoid clipping with the close button
            // flexContainer.Draw(inRect.BottomPartPixels(inRect.height - 5f));
            heightContainer.Draw(inRect.BottomPartPixels(inRect.height - 5f));
>>>>>>> bd87eb82
        }

        /// <summary>
        /// Generates a non-editable server address and disconnect button.
        /// </summary>
        /// <returns><see cref="HorizontalFlexContainer"/> containing connected server details</returns>
        private HorizontalFlexContainer GenerateConnectedServerDetails()
        {
            // Create a flex container as our 'row' to store elements in
            HorizontalFlexContainer row = new HorizontalFlexContainer();

            // Server address label
            row.Add(
                new TextWidget(
                    text: "Phinix_settings_connectedToLabel".Translate(serverAddress),
                    anchor: TextAnchor.MiddleLeft
                )
            );

            // Disconnect button
            row.Add(
                new Container(
                    new ButtonWidget(
                        label: "Phinix_settings_disconnectButton".Translate(),
                        clickAction: () => Client.Instance.Disconnect()
                    ),
                    width: CONNECT_BUTTON_WIDTH
                )
            );

            // Return the generated row
            return row;
        }

        /// <summary>
        /// Generates an editable server address, editable server port, and connect button.
        /// </summary>
        /// <returns><see cref="HorizontalFlexContainer"/> containing an editable server address, editable server port, and connect button</returns>
        private HorizontalFlexContainer GenerateDisconnectedServerDetails()
        {
            // Create a flex container as our 'row' to store elements in
            HorizontalFlexContainer row = new HorizontalFlexContainer();

            // Address label
            row.Add(
                new Container(
                    new TextWidget(
                        text: "Phinix_settings_addressLabel".Translate(),
                        anchor: TextAnchor.MiddleLeft
                    ),
                    width: SERVER_ADDRESS_LABEL_WIDTH
                )
            );

            // Server address box
            row.Add(
                new TextFieldWidget(
                    text: serverAddress,
                    onChange: newAddress => serverAddress = newAddress
                )
            );

            // Port label
            row.Add(
                new Container(
                    new TextWidget(
                        text: "Phinix_settings_portLabel".Translate(),
                        anchor: TextAnchor.MiddleLeft
                    ),
                    width: SERVER_PORT_LABEL_WIDTH
                )
            );

            // Server port box
            row.Add(
                new Container(
                    new TextFieldWidget(
                        text: serverPortString,
                        onChange: newPortString =>
                        {
                            if (new Regex("(^[0-9]{0,5}$)").IsMatch(newPortString))
                            {
                                serverPortString = newPortString;
                            }
                        }
                    ),
                    width: SERVER_PORT_BOX_WIDTH
                )
            );

            // Connect button
            row.Add(
                new Container(
                    new ButtonWidget(
                        label: "Phinix_settings_connectButton".Translate(),
                        clickAction: () =>
                        {
                            // Save the connection details to the client settings
                            Client.Instance.ServerAddress = serverAddress;
                            Client.Instance.ServerPort = int.Parse(serverPortString);

                            // Run this on another thread otherwise the UI will lock up.
                            new Thread(() => {
                                Client.Instance.Connect(serverAddress, int.Parse(serverPortString)); // Assume the port was safely validated by the regex
                            }).Start();
                        }
                    ),
                    width: CONNECT_BUTTON_WIDTH
                )
            );

            // Return the generated row
            return row;
        }

        /// <summary>
        /// Generates an editable display name field and a button to apply the changes.
        /// </summary>
        /// <returns><see cref="HorizontalFlexContainer"/> containing an editable display name field and a button to apply the changes</returns>
        private HorizontalFlexContainer GenerateEditableDisplayName()
        {
            // Create a flex container as our 'row' to store the editable name field in
            HorizontalFlexContainer row = new HorizontalFlexContainer();

            // Editable display name text box
            row.Add(
                new TextFieldWidget(
                    text: Client.Instance.DisplayName,
                    onChange: newDisplayName => Client.Instance.DisplayName = newDisplayName
                )
            );

            // Set display name button
            row.Add(
                new Container(
                    new ButtonWidget(
                        label: "Phinix_settings_setDisplayNameButton".Translate(),
                        clickAction: () => Client.Instance.UpdateDisplayName(Client.Instance.DisplayName)
                    ),
                    width: DISPLAY_NAME_SET_BUTTON_WIDTH
                )
            );

            // Return the generated row
            return row;
        }

        /// <summary>
        /// Generates a display name preview label.
        /// </summary>
        /// <returns></returns>
        private HorizontalScrollContainer GenerateNamePreview()
        {
            // Create a scroll container to store the text widget in
            HorizontalScrollContainer row = new HorizontalScrollContainer(
                new TextWidget(
                    text: "Phinix_settings_displayNamePreview".Translate(Client.Instance.DisplayName).Resolve(),
                    wrap: false
                )
            );

            // Return the generated row
            return row;
        }
    }
}<|MERGE_RESOLUTION|>--- conflicted
+++ resolved
@@ -61,12 +61,6 @@
             );
         }
 
-<<<<<<< HEAD
-        public override void DoWindowContents(Rect inRect)
-        {
-            // Draw the container with 5f padding at the top to avoid clipping with the close button
-            contents.Draw(inRect.BottomPartPixels(inRect.height - 5f));
-=======
             // Calculate height and constrain the container so we have even row heights with fluid contents
             float contentHeight = 0f;
             foreach (Displayable item in flexContainer.Contents)
@@ -79,7 +73,6 @@
             // Draw the container with 5f padding at the top to avoid clipping with the close button
             // flexContainer.Draw(inRect.BottomPartPixels(inRect.height - 5f));
             heightContainer.Draw(inRect.BottomPartPixels(inRect.height - 5f));
->>>>>>> bd87eb82
         }
 
         /// <summary>
