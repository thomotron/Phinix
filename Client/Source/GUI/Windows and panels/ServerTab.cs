﻿using System.Collections.Generic;
using System.Linq;
using Chat;
using PhinixClient.GUI;
using RimWorld;
using UnityEngine;
using Utils;
using Verse;
using static PhinixClient.Client;

namespace PhinixClient
{
    public class ServerTab : MainTabWindow
    {
        private const float DEFAULT_SPACING = 10f;
        private const float COLUMN_SPACING = 20f;
        private const float SCROLLBAR_WIDTH = 16f;

        private const float CHAT_TEXTBOX_HEIGHT = 30f;

        private const float CHAT_SEND_BUTTON_HEIGHT = 30f;
        private const float CHAT_SEND_BUTTON_WIDTH = 80f;

        private const float SETTINGS_BUTTON_HEIGHT = 30f;
        private const float SETTINGS_BUTTON_WIDTH = 210f;

        private const float USER_SEARCH_HEIGHT = 30f;
        private const float USER_SEARCH_WIDTH = 210f;

        private const float USER_LIST_WIDTH = 210f;

        private const float USER_HEIGHT = 30f;

        private const float RIGHT_COLUMN_CONTAINER_WIDTH = 210f;

        // TODO: Add some kind of option to resize chat tab. Maybe a draggable corner?
        public override Vector2 InitialSize => new Vector2(1000f, 680f);

        private static int currentTabIndex;

        private static Vector2 userListScroll = new Vector2(0, 0);

        private static string message = "";
        private static string userSearch = "";

        private static Vector2 activeTradesScroll = new Vector2(0, 0);

        private static ChatMessageList chatMessageList = new ChatMessageList();

        ///<inheritdoc/>
        /// <summary>
        /// Overrides the default accept key behaviour and instead sends a message.
        /// </summary>
        public override void OnAcceptKeyPressed()
        {
            // Send the message
            if (!string.IsNullOrEmpty(message))
            {
                Instance.SendMessage(message);

                message = "";
            }
        }

        /// <summary>
        /// Extends the default window drawing behaviour by drawing the Phinix chat interface.
        /// </summary>
        /// <param name="inRect">Container to draw within</param>
        public override void DoWindowContents(Rect inRect)
        {
            base.DoWindowContents(inRect);

            // Create a tab container to hold the chat and trade list
            TabsContainer tabContainer = new TabsContainer(newTabIndex => currentTabIndex = newTabIndex, currentTabIndex);

            // Create a flex container to hold the chat tab content
            HorizontalFlexContainer chatRow = new HorizontalFlexContainer(DEFAULT_SPACING);

            // Chat container
            chatRow.Add(
                GenerateChat()
            );

            // Right column (settings and user list) container
            chatRow.Add(
                new Container(
                    GenerateRightColumn(),
                    width: RIGHT_COLUMN_CONTAINER_WIDTH
                )
            );

            // Add the chat row as a tab
            tabContainer.AddTab("Phinix_tabs_chat".Translate(), chatRow);

            // Add the active trades tab
            tabContainer.AddTab("Phinix_tabs_trades".Translate(), GenerateTradeRows());

            // Draw the tabs
            tabContainer.Draw(inRect);
        }

        /// <summary>
        /// Generates a <see cref="VerticalFlexContainer"/> containing a settings button, user search box, and a user list.
        /// </summary>
        private VerticalFlexContainer GenerateRightColumn()
        {
            // Create a flex container to hold the column elements
            VerticalFlexContainer column = new VerticalFlexContainer();

            // Settings button
            column.Add(
                new Container(
                    new ButtonWidget(
                        label: "Phinix_chat_settingsButton".Translate(),
                        clickAction: () => Find.WindowStack.Add(new SettingsWindow())
                    ),
                    height: SETTINGS_BUTTON_HEIGHT
                )
            );

            // User search box
            column.Add(
                new Container(
                    new TextFieldWidget(
                        text: userSearch,
                        onChange: (newText) => userSearch = newText
                    ),
                    height: USER_SEARCH_HEIGHT
                )
            );

            // User list
            if (Instance.Online)
            {
                column.Add(GenerateUserList());
            }
            else
            {
                column.Add(new PlaceholderWidget());
            }

            // Return the generated column
            return column;
        }

        /// <summary>
        /// Generates a <see cref="VerticalFlexContainer"/> the chat window consisting of a message list, message entry box, and a send button.
        /// </summary>
        private VerticalFlexContainer GenerateChat()
        {
            // Create a flex container to hold the column elements
            VerticalFlexContainer column = new VerticalFlexContainer(DEFAULT_SPACING);

            // Chat message area
            column.Add(
                new ConditionalContainer(
                    childIfTrue: chatMessageList,
                    childIfFalse: new PlaceholderWidget(
                        text: "Phinix_chat_pleaseLogInPlaceholder".Translate()
                    ),
                    condition: () => Instance.Online
                )
            );

            // Create a flex container to hold the text field and button
            HorizontalFlexContainer messageEntryFlexContainer = new HorizontalFlexContainer();

            // Message entry field
            messageEntryFlexContainer.Add(
                new TextFieldWidget(
                    text: message,
                    onChange: newMessage => message = newMessage
                )
            );

            // Send button
<<<<<<< HEAD
            ButtonWidget button = new ButtonWidget(
                label: "Phinix_chat_sendButton".Translate(),
                clickAction: () =>
                {
                    // Send the message
                    if (!string.IsNullOrEmpty(message) && Instance.Online)
                    {
                        // TODO: Make chat message 'sent' callback to remove message, preventing removal of lengthy messages for nothing and causing frustration
                        Instance.SendMessage(message);

                        message = "";
                        chatMessageList.ScrollToBottom();
                    }
                }
            );
            Container buttonWrapper = new Container(
                child: button,
                width: CHAT_SEND_BUTTON_WIDTH,
                height: CHAT_SEND_BUTTON_HEIGHT
=======
            messageEntryFlexContainer.Add(
                new WidthContainer(
                    new ButtonWidget(
                        label: "Phinix_chat_sendButton".Translate(),
                        clickAction: () =>
                        {
                            // Send the message
                            if (!string.IsNullOrEmpty(message) && Instance.Online)
                            {
                                // TODO: Make chat message 'sent' callback to remove message, preventing removal of lengthy messages for nothing and causing frustration
                                Instance.SendMessage(message);

                                message = "";
                                scrollToBottom = true;
                            }
                        }
                    ),
                    width: CHAT_SEND_BUTTON_WIDTH
                )
>>>>>>> 3fc1ca6e
            );

            // Add the flex container to the column
            column.Add(
                new HeightContainer(
                    messageEntryFlexContainer,
                    height: CHAT_TEXTBOX_HEIGHT
                )
            );

            // Return the generated column
            return column;
        }

        /// <summary>
<<<<<<< HEAD
=======
        /// Draws each chat message within a scrollable container.
        /// </summary>
        private AdapterWidget GenerateMessages()
        {
            return new AdapterWidget(
                drawCallback: container =>
                {
                    // Get all chat messages and convert them to widgets
                    ClientChatMessage[] messages = Instance.GetChatMessages();
                    ChatMessageWidget[] messageWidgets = messages.Select(message => new ChatMessageWidget(message.SenderUuid, message.Message, message.Timestamp, message.Status)).ToArray();

                    // Create a new flex container from our message list
                    VerticalFlexContainer chatFlexContainer = new VerticalFlexContainer(messageWidgets, 0f);

                    // Set up the scrollable container
                    Rect innerContainer = new Rect(
                        x: container.xMin,
                        y: container.yMin,
                        width: container.width - SCROLLBAR_WIDTH,
                        height: chatFlexContainer.CalcHeight(container.width - SCROLLBAR_WIDTH)
                    );

                    // Get a copy of the old scroll position
                    Vector2 oldChatScroll = new Vector2(chatScroll.x, chatScroll.y);

                    // Start scrolling
                    Widgets.BeginScrollView(container, ref chatScroll, innerContainer);

                    // Draw the flex container
                    chatFlexContainer.Draw(innerContainer);

                    // Stop scrolling
                    Widgets.EndScrollView();

                    // Enter the logic to get sticky scrolling to work

                    #region Sticky scroll logic

                    // Credit to Aze for figuring out how to get the bottom scroll pos
                    bool scrolledToBottom = chatScroll.y.Equals(innerContainer.height - container.height);
                    bool scrollChanged = !chatScroll.y.Equals(oldChatScroll.y);
                    float heightDifference = oldHeight - innerContainer.height;

                    if (scrollChanged)
                    {
                        if (scrolledToBottom)
                        {
                            // Enable sticky scroll
                            stickyScroll = true;
                        }
                        else
                        {
                            // Not at bottom, disable sticky scroll
                            stickyScroll = false;
                        }
                    }
                    else if (!heightDifference.Equals(0f))
                    {
                        if (stickyScroll || scrollToBottom)
                        {
                            // Scroll to bottom
                            chatScroll.y = innerContainer.height - container.height;
                            scrollToBottom = false;
                        }
                    }

                    // Update old height for the next pass
                    oldHeight = innerContainer.height;

                    #endregion
                }
            );
        }

        /// <summary>
>>>>>>> 3fc1ca6e
        /// Adds each logged in user to a scrollable container.
        /// </summary>
        /// <returns>A <see cref="VerticalScrollContainer"/> containing the user list</returns>
        private VerticalScrollContainer GenerateUserList()
        {
            // Create a flex container to hold the users
            VerticalFlexContainer userListFlexContainer = new VerticalFlexContainer();

            // Add each logged in user to the flex container
            foreach (string uuid in Instance.GetUserUuids(true))
            {
                // Try to get the display name of the user
                if (!Instance.TryGetDisplayName(uuid, out string displayName)) displayName = "???";

                // Skip the user if they don't contain the search text
                if (!string.IsNullOrEmpty(userSearch) && !displayName.ToLower().Contains(userSearch.ToLower())) continue;

                // Strip name formatting if the user wishes not to see it
                if (!Instance.ShowNameFormatting) displayName = TextHelper.StripRichText(displayName);

                userListFlexContainer.Add(
                    new ButtonWidget(
                        label: displayName,
                        clickAction: () => DrawUserContextMenu(uuid, displayName),
                        drawBackground: false
                    )
                );
            }

            // Wrap the flex container in a scroll container
            VerticalScrollContainer verticalScrollContainer = new VerticalScrollContainer(userListFlexContainer, userListScroll, newScrollPos => userListScroll = newScrollPos);

            // Return the scroll container
            return verticalScrollContainer;
        }

        /// <summary>
        /// Draws a grey placeholder box over the container with the given text.
        /// </summary>
        /// <param name="container">Container to draw within</param>
        /// <param name="text">Text to display</param>
        private void DrawPlaceholder(Rect container, string text = "")
        {
            PlaceholderWidget placeholder = new PlaceholderWidget(text);

            placeholder.Draw(container);
        }

        /// <summary>
        /// Draws a context menu with user-specific actions.
        /// </summary>
        /// <param name="uuid">User's UUID</param>
        /// <param name="displayName">User's display name</param>
        private void DrawUserContextMenu(string uuid, string displayName)
        {
            // Do nothing if this is our UUID
            if (uuid == Instance.Uuid) return;

            // Create and populate a list of context menu items
            List<FloatMenuOption> items = new List<FloatMenuOption>();
            items.Add(new FloatMenuOption("Phinix_chat_contextMenu_tradeWith".Translate(TextHelper.StripRichText(displayName)), () => Instance.CreateTrade(uuid)));

            // Draw the context menu
            Find.WindowStack.Add(new FloatMenu(items));
        }

        /// <summary>
        /// Generates a <see cref="VerticalScrollContainer"/> containing a series of available trades.
        /// </summary>
        /// <returns></returns>
        private Displayable GenerateTradeRows()
        {
            // Make sure we are online and have active trades before attempting to draw them
            if (!Instance.Online)
            {
                return new PlaceholderWidget("Phinix_chat_pleaseLogInPlaceholder".Translate());
            }
            else if (Instance.GetTrades().Count() == 0)
            {
                return new PlaceholderWidget("Phinix_trade_noActiveTradesPlaceholder".Translate());
            }

            // Create a column to store everything in
            VerticalFlexContainer column = new VerticalFlexContainer(DEFAULT_SPACING);

            // Get TradeRows for each trade and add them to the column
            string[] tradeIds = Instance.GetTrades();
            for (int i = 0; i < tradeIds.Length; i++)
            {
                column.Add(
                    new TradeRow(
                        tradeId: tradeIds[i],
                        drawAlternateBackground: i % 2 != 0
                     )
                );
            }

            // Return the generated column wrapped in a scroll container
            return new VerticalScrollContainer(column, activeTradesScroll, newScrollPos => activeTradesScroll = newScrollPos);
        }
    }
}<|MERGE_RESOLUTION|>--- conflicted
+++ resolved
@@ -174,27 +174,6 @@
             );
 
             // Send button
-<<<<<<< HEAD
-            ButtonWidget button = new ButtonWidget(
-                label: "Phinix_chat_sendButton".Translate(),
-                clickAction: () =>
-                {
-                    // Send the message
-                    if (!string.IsNullOrEmpty(message) && Instance.Online)
-                    {
-                        // TODO: Make chat message 'sent' callback to remove message, preventing removal of lengthy messages for nothing and causing frustration
-                        Instance.SendMessage(message);
-
-                        message = "";
-                        chatMessageList.ScrollToBottom();
-                    }
-                }
-            );
-            Container buttonWrapper = new Container(
-                child: button,
-                width: CHAT_SEND_BUTTON_WIDTH,
-                height: CHAT_SEND_BUTTON_HEIGHT
-=======
             messageEntryFlexContainer.Add(
                 new WidthContainer(
                     new ButtonWidget(
@@ -208,13 +187,12 @@
                                 Instance.SendMessage(message);
 
                                 message = "";
-                                scrollToBottom = true;
+                                chatMessageList.ScrollToBottom();
                             }
                         }
                     ),
                     width: CHAT_SEND_BUTTON_WIDTH
                 )
->>>>>>> 3fc1ca6e
             );
 
             // Add the flex container to the column
@@ -230,84 +208,6 @@
         }
 
         /// <summary>
-<<<<<<< HEAD
-=======
-        /// Draws each chat message within a scrollable container.
-        /// </summary>
-        private AdapterWidget GenerateMessages()
-        {
-            return new AdapterWidget(
-                drawCallback: container =>
-                {
-                    // Get all chat messages and convert them to widgets
-                    ClientChatMessage[] messages = Instance.GetChatMessages();
-                    ChatMessageWidget[] messageWidgets = messages.Select(message => new ChatMessageWidget(message.SenderUuid, message.Message, message.Timestamp, message.Status)).ToArray();
-
-                    // Create a new flex container from our message list
-                    VerticalFlexContainer chatFlexContainer = new VerticalFlexContainer(messageWidgets, 0f);
-
-                    // Set up the scrollable container
-                    Rect innerContainer = new Rect(
-                        x: container.xMin,
-                        y: container.yMin,
-                        width: container.width - SCROLLBAR_WIDTH,
-                        height: chatFlexContainer.CalcHeight(container.width - SCROLLBAR_WIDTH)
-                    );
-
-                    // Get a copy of the old scroll position
-                    Vector2 oldChatScroll = new Vector2(chatScroll.x, chatScroll.y);
-
-                    // Start scrolling
-                    Widgets.BeginScrollView(container, ref chatScroll, innerContainer);
-
-                    // Draw the flex container
-                    chatFlexContainer.Draw(innerContainer);
-
-                    // Stop scrolling
-                    Widgets.EndScrollView();
-
-                    // Enter the logic to get sticky scrolling to work
-
-                    #region Sticky scroll logic
-
-                    // Credit to Aze for figuring out how to get the bottom scroll pos
-                    bool scrolledToBottom = chatScroll.y.Equals(innerContainer.height - container.height);
-                    bool scrollChanged = !chatScroll.y.Equals(oldChatScroll.y);
-                    float heightDifference = oldHeight - innerContainer.height;
-
-                    if (scrollChanged)
-                    {
-                        if (scrolledToBottom)
-                        {
-                            // Enable sticky scroll
-                            stickyScroll = true;
-                        }
-                        else
-                        {
-                            // Not at bottom, disable sticky scroll
-                            stickyScroll = false;
-                        }
-                    }
-                    else if (!heightDifference.Equals(0f))
-                    {
-                        if (stickyScroll || scrollToBottom)
-                        {
-                            // Scroll to bottom
-                            chatScroll.y = innerContainer.height - container.height;
-                            scrollToBottom = false;
-                        }
-                    }
-
-                    // Update old height for the next pass
-                    oldHeight = innerContainer.height;
-
-                    #endregion
-                }
-            );
-        }
-
-        /// <summary>
->>>>>>> 3fc1ca6e
         /// Adds each logged in user to a scrollable container.
         /// </summary>
         /// <returns>A <see cref="VerticalScrollContainer"/> containing the user list</returns>
