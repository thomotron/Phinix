using System;
using System.Collections.Generic;
using System.Linq;
using System.Text.RegularExpressions;
using System.Threading;
using PhinixClient.GUI;
using RimWorld;
using Trading;
using UnityEngine;
using Utils;
using Verse;
using static PhinixClient.GUI.GUIUtils;

namespace PhinixClient
{
    public class TradeWindow : Window
    {
        private const float SCROLLBAR_WIDTH = 16f;

        private const float DEFAULT_SPACING = 10f;

        private const float OFFER_WINDOW_WIDTH = 400f;
        private const float OFFER_WINDOW_TITLE_HEIGHT = 20f;
        private const float OFFER_WINDOW_ROW_HEIGHT = 30f;
        private const float OFFER_WINDOW_CHECKBOX_HEIGHT = 40f;

        private const float SORT_HEIGHT = 30f;

        private const float SEARCH_TEXT_FIELD_WIDTH = 135f;

        private const float TRADE_BUTTON_HEIGHT = 30f;

        private const float TITLE_HEIGHT = 30f;

        public override Vector2 InitialSize => new Vector2(1000f, 750f);

        private readonly Regex itemCountInputRegex = new Regex("\\d*");

        private Vector2 ourOfferScrollPos = Vector2.zero;
        private Vector2 theirOfferScrollPos = Vector2.zero;
        private Vector2 availableItemsScrollPos = Vector2.zero;

        /// <summary>
        /// The trade this window contains.
        /// Will be overwritten with <see cref="updatedTrade"/> by the UI thread if <see cref="tradeUpdated"/> is set.
        /// </summary>
        private ImmutableTrade trade;
        /// <summary>
        /// Updated copy of <see cref="trade"/>.
        /// </summary>
        private ImmutableTrade updatedTrade;
        /// <summary>
        /// Whether <see cref="updatedTrade"/> has been changed and should be copied into <see cref="trade"/> by the UI thread.
        /// </summary>
        private bool tradeUpdated = false;
        /// <summary>
        /// Lock object protecting <see cref="updatedTrade"/>.
        /// </summary>
        private object updatedTradeLock = new object();

        /// <summary>
        /// All items that can be added to the trade.
        /// </summary>
        private List<StackedThings> availableItems = new List<StackedThings>();

        /// <summary>
        /// Creates a new <see cref="TradeWindow"/> for the given trade ID.
        /// </summary>
        /// <param name="trade">Trade details</param>
        public TradeWindow(ImmutableTrade trade)
        {
            this.trade = trade;

            this.doCloseX = true;
            this.closeOnAccept = false;
            this.closeOnCancel = false;
            this.closeOnClickedOutside = false;
            this.forcePause = true;
        }

        public override void PreOpen()
        {
            base.PreOpen();

            // Subscribe to events
            Client.Instance.OnTradeCompleted += OnTradeFinished;
            Client.Instance.OnTradeCancelled += OnTradeFinished;
            Client.Instance.OnTradeUpdateSuccess += OnTradeUpdated;
            Client.Instance.OnTradeUpdateFailure += OnTradeUpdated;

            // Select things from all maps that are player homes
            IEnumerable<Map> homeMaps = Find.Maps.Where(map => map.IsPlayerHome);
            IEnumerable<Thing> things;
            if (Client.Instance.AllItemsTradable)
            {
                // Get *everything*
                things = homeMaps.SelectMany(map => map.listerThings.AllThings);
            }
            else
            {
                // From each map, select all haul destinations, then everything stored there
                IEnumerable<SlotGroup> haulDestinations = homeMaps.SelectMany(map => map.haulDestinationManager.AllGroups);
                things = haulDestinations.SelectMany(haulDestination => haulDestination.HeldThings);
            }

            // Group all items and cache them for later
            availableItems = StackedThings.GroupThings(things.Where(thing => thing.def.category == ThingCategory.Item && !thing.def.IsCorpse));
        }

        public override void Close(bool doCloseSound = true)
        {
            base.Close(doCloseSound);

            // Unsubscribe from events
            Client.Instance.OnTradeCompleted -= OnTradeFinished;
            Client.Instance.OnTradeCancelled -= OnTradeFinished;
        }

        public override void DoWindowContents(Rect inRect)
        {
            // Update trade if requested
            if (tradeUpdated)
            {
                if (Monitor.TryEnter(updatedTradeLock))
                {
                    // Copy the new trade details into place
                    trade = updatedTrade;

                    Monitor.Exit(updatedTradeLock);
                }
            }

            // Build layout rects
            Rect titleRect = inRect.TopPartPixels(TITLE_HEIGHT);

            Rect offerHalfRect = new Rect(inRect.xMin, titleRect.yMax + DEFAULT_SPACING, inRect.width, (inRect.height - titleRect.height - DEFAULT_SPACING) / 2 - DEFAULT_SPACING / 2);
            Rect ourOfferRect = offerHalfRect.LeftPartPixels(OFFER_WINDOW_WIDTH);
            Rect theirOfferRect = offerHalfRect.RightPartPixels(OFFER_WINDOW_WIDTH);

            Rect centreColumnRect = new Rect(ourOfferRect.xMax + DEFAULT_SPACING, offerHalfRect.yMin, (theirOfferRect.xMin - DEFAULT_SPACING) - (ourOfferRect.xMax + DEFAULT_SPACING), offerHalfRect.height);
            Rect cancelButtonRect = centreColumnRect.BottomPartPixels(TRADE_BUTTON_HEIGHT);
            Rect resetButtonRect = new Rect(centreColumnRect.xMin, cancelButtonRect.yMin - (TRADE_BUTTON_HEIGHT + DEFAULT_SPACING * 2), centreColumnRect.width, TRADE_BUTTON_HEIGHT);
            Rect updateButtonRect = new Rect(centreColumnRect.xMin, resetButtonRect.yMin - (TRADE_BUTTON_HEIGHT + DEFAULT_SPACING), centreColumnRect.width, TRADE_BUTTON_HEIGHT);
            Rect tradeArrowsRect = centreColumnRect.TopPartPixels(centreColumnRect.height - (cancelButtonRect.yMax - updateButtonRect.yMin) - DEFAULT_SPACING);

            Rect availableItemsRect = new Rect(inRect.xMin, offerHalfRect.yMax + DEFAULT_SPACING, inRect.width, inRect.yMax - offerHalfRect.yMax - DEFAULT_SPACING);

            // Save the current text settings
            GameFont previousFont = Text.Font;
            TextAnchor previousAnchor = Text.Anchor;

            // Title
            Text.Font = GameFont.Medium;
            Text.Anchor = TextAnchor.MiddleCenter;
            Widgets.LabelFit(titleRect, "Phinix_trade_tradeTitle".Translate(TextHelper.StripRichText(trade.OtherPartyDisplayName)));

            // Restore the text settings
            Text.Font = previousFont;
            Text.Anchor = previousAnchor;

            // Trade arrows
            Widgets.DrawTextureFitted(tradeArrowsRect, ContentFinder<Texture2D>.Get("tradeArrows"), 1f);

            // Our offer
            // TODO: Maybe render our own checkbox with loading state based on trade update token???
            bool ourOfferAccepted = trade.Accepted;
            drawOffer(inRect: ourOfferRect,
                title: "Phinix_trade_ourOfferLabel".Translate(),
                itemStacks: StackedThings.GroupThings(trade.ItemsOnOffer.Select(TradingThingConverter.ConvertThingFromProtoOrUnknown)), // TODO: Hook this into a cached copy
                scrollPos: ref ourOfferScrollPos,
                accepted: ref ourOfferAccepted,
                acceptedLabel: ("Phinix_trade_confirmOurTradeCheckbox" + (trade.Accepted ? "Checked" : "Unchecked")).Translate()
            );
            if (ourOfferAccepted != trade.Accepted)
            {
                // Update our accepted state
                // TODO: Keep a handle on a single thread for this to prevent excessive calls
                new Thread(() => Client.Instance.UpdateTradeStatus(trade.TradeId, accepted: ourOfferAccepted)).Start();
            }

            // Their offer
            bool theirOfferAccepted = trade.OtherPartyAccepted;
            drawOffer(inRect: theirOfferRect,
                title: "Phinix_trade_theirOfferLabel".Translate(),
                itemStacks: StackedThings.GroupThings(trade.OtherPartyItemsOnOffer.Select(TradingThingConverter.ConvertThingFromProtoOrUnknown)), // TODO: Hook this into a cached copy
                scrollPos: ref theirOfferScrollPos,
                accepted: ref theirOfferAccepted,
                acceptedLabel: ("Phinix_trade_confirmTheirTradeCheckbox" + (trade.OtherPartyAccepted ? "Checked" : "Unchecked")).Translate(TextHelper.StripRichText(trade.OtherPartyDisplayName))
            );

            // Update button
            if (Widgets.ButtonText(updateButtonRect, "Phinix_trade_updateButton".Translate()))
            {
                // TODO: Update
            }

            // Reset button
            if (Widgets.ButtonText(resetButtonRect, "Phinix_trade_resetButton".Translate()))
            {
                // TODO: Reset
            }

            // Save GUI colour
            Color previousColour = UnityEngine.GUI.color;

            // Cancel button
            UnityEngine.GUI.color = Color.red;
            if (Widgets.ButtonText(cancelButtonRect, "Phinix_trade_cancelButton".Translate()))
            {
                new Thread(() => Client.Instance.CancelTrade(trade.TradeId)).Start();
            }

            // Restore GUI colour
            UnityEngine.GUI.color = previousColour;

            // Available items
            drawItemStackList(availableItemsRect, availableItems, ref availableItemsScrollPos, true);
        }

        /// <summary>
        /// Event handler for the <see cref="Client.OnTradeCompleted"/> and <see cref="Client.OnTradeCancelled"/> events.
        /// </summary>
        /// <param name="sender"></param>
        /// <param name="args"></param>
        private void OnTradeFinished(object sender, CompleteTradeEventArgs args)
        {
            Close();
        }

        /// <summary>
        /// Event handler for the <see cref="Client.OnTradeUpdateSuccess"/> and <see cref="Client.OnTradeUpdateFailure"/> events.
        /// </summary>
        /// <param name="sender"></param>
        /// <param name="args"></param>
        private void OnTradeUpdated(object sender, UITradeUpdateEventArgs args)
        {
            // Save the updated trade and flag the current one to be replaced
            lock (updatedTradeLock)
            {
<<<<<<< HEAD
                updatedTrade = args.Trade;
                tradeUpdated = true;
=======
                column.Add(
                    GenerateItemList(
                        itemStacks: ourOfferCache,
                        scrollUpdate: newScrollPos => ourOfferScrollPos = newScrollPos,
                        initialScrollPos: ourOfferScrollPos
                    )
                );
>>>>>>> 3ea3b328
            }
        }

        /// <summary>
        /// Draws an offer containing a title, list of items on offer, and toggle-able checkbox with whether it's been accepted.
        /// </summary>
        /// <param name="inRect">Container to draw within</param>
        /// <param name="title">Title text</param>
        /// <param name="itemStacks">Item stacks on offer</param>
        /// <param name="scrollPos">Item list scroll position</param>
        /// <param name="accepted">Offer accepted state</param>
        /// <param name="acceptedLabel">Accepted state label</param>
        private void drawOffer(Rect inRect, string title, List<StackedThings> itemStacks, ref Vector2 scrollPos, ref bool accepted, string acceptedLabel)
        {
            Rect titleRect = inRect.TopPartPixels(OFFER_WINDOW_TITLE_HEIGHT);
            Rect acceptedStateRect = inRect.BottomPartPixels(OFFER_WINDOW_CHECKBOX_HEIGHT);
            Rect itemListRect = new Rect(inRect.xMin, titleRect.yMax, inRect.width, acceptedStateRect.yMin - DEFAULT_SPACING - titleRect.yMax);

            // Save the current text settings
            GameFont previousFont = Text.Font;
            TextAnchor previousAnchor = Text.Anchor;

            // Title
            Text.Font = GameFont.Small;
            Text.Anchor = TextAnchor.MiddleCenter;
            Widgets.LabelFit(titleRect, title);

<<<<<<< HEAD
            // Accepted state
            Widgets.CheckboxLabeled(acceptedStateRect, acceptedLabel, ref accepted);

            // Restore the text settings
            Text.Font = previousFont;
            Text.Anchor = previousAnchor;
=======
            // Draw their items
            lock (theirOfferCacheLock)
            {
                column.Add(
                    GenerateItemList(
                        itemStacks: theirOfferCache,
                        scrollUpdate: newScrollPos => theirOfferScrollPos = newScrollPos,
                        initialScrollPos: theirOfferScrollPos
                    )
                );
            }
>>>>>>> 3ea3b328

            // Items on offer
            drawItemStackList(itemListRect, itemStacks, ref scrollPos, false);
        }

        /// <summary>
        /// Draws a list of item stacks.
        /// </summary>
        /// <param name="inRect">Container to draw within</param>
        /// <param name="stacks">List of item stacks to draw</param>
        /// <param name="scrollPos">Scroll position</param>
        /// <param name="interactive">Whether to draw interactive buttons and quantity fields</param>
        private void drawItemStackList(Rect inRect, List<StackedThings> stacks, ref Vector2 scrollPos, bool interactive = false)
        {
            float ICON_WIDTH = 30f;
            float ROW_HEIGHT = ICON_WIDTH;
            float BUTTON_WIDTH = 40f;
            float QUANTITY_FIELD_WIDTH = 70f;
            float AVAILABLE_COUNT_WIDTH = 50f;
            float RIGHT_PADDING = 5f;

            // Set up the content rect and start scrolling
            bool scrollbarsPresent = ROW_HEIGHT * stacks.Count > inRect.height;
            Rect contentRect = new Rect(inRect.xMin, inRect.yMin, scrollbarsPresent ? inRect.width - SCROLLBAR_WIDTH : inRect.width, ROW_HEIGHT * stacks.Count);
            Widgets.BeginScrollView(inRect, ref scrollPos, contentRect);

            bool alternateBackground = false;
            float currentY = contentRect.yMin;
            foreach (StackedThings stack in stacks)
            {
                // Don't deal with empty stacks
                if (stack.Things.Count == 0) continue;

                Rect rowRect = new Rect(contentRect.xMin, currentY, contentRect.width, ROW_HEIGHT);
                Rect iconRect = rowRect.LeftPartPixels(ICON_WIDTH);

                // Background
                if (alternateBackground) Widgets.DrawHighlight(rowRect);

<<<<<<< HEAD
                // Icon
                Widgets.ThingIcon(iconRect, stack.ThingDef, stack.StuffDef, stack.StyleDef, 0.9f);
=======
            // Stockpile items list
            column.Add(
                GenerateItemList(filteredItemStacks, newScrollPos => stockpileItemsScrollPos = newScrollPos, true, stockpileItemsScrollPos)
            );
>>>>>>> 3ea3b328

                Rect itemNameRect;
                if (interactive)
                {
                    float buttonAreaWidth = ((BUTTON_WIDTH * 6) + QUANTITY_FIELD_WIDTH + AVAILABLE_COUNT_WIDTH + (DEFAULT_SPACING * 3));
                    Rect buttonAreaRect = new Rect(rowRect.xMax - (RIGHT_PADDING + buttonAreaWidth), rowRect.yMin, buttonAreaWidth, rowRect.height);
                    Rect quantityButton1Rect = new Rect(buttonAreaRect.xMin, buttonAreaRect.yMin, BUTTON_WIDTH, buttonAreaRect.height);
                    Rect quantityButton2Rect = quantityButton1Rect.TranslatedBy(BUTTON_WIDTH);
                    Rect quantityButton3Rect = quantityButton2Rect.TranslatedBy(BUTTON_WIDTH);
                    Rect quantityFieldRect = new Rect(quantityButton3Rect.xMax + DEFAULT_SPACING, buttonAreaRect.yMin, QUANTITY_FIELD_WIDTH, buttonAreaRect.height);
                    Rect availableCountRect = new Rect(quantityFieldRect.xMax + DEFAULT_SPACING, buttonAreaRect.yMin, AVAILABLE_COUNT_WIDTH, buttonAreaRect.height);
                    Rect quantityButton4Rect = new Rect(availableCountRect.xMax + DEFAULT_SPACING, buttonAreaRect.yMin, BUTTON_WIDTH, buttonAreaRect.height);
                    Rect quantityButton5Rect = quantityButton4Rect.TranslatedBy(BUTTON_WIDTH);
                    Rect quantityButton6Rect = quantityButton5Rect.TranslatedBy(BUTTON_WIDTH);

                    itemNameRect = new Rect(iconRect.xMax + DEFAULT_SPACING, rowRect.yMin, buttonAreaRect.xMin - iconRect.xMax - (DEFAULT_SPACING * 2), rowRect.height);

                    // -100 button
                    if (Widgets.ButtonText(quantityButton1Rect, "-100")) stack.Selected = Clamp(stack.Selected - 100, 0, stack.Count);

                    // -10 button
                    if (Widgets.ButtonText(quantityButton2Rect, "-10")) stack.Selected = Clamp(stack.Selected - 10, 0, stack.Count);

                    // -1 button
                    if (Widgets.ButtonText(quantityButton3Rect, "-1")) stack.Selected = Clamp(stack.Selected - 1, 0, stack.Count);

                    // +1 button
                    if (Widgets.ButtonText(quantityButton4Rect, "+1")) stack.Selected = Clamp(stack.Selected + 1, 0, stack.Count);

                    // +10 button
                    if (Widgets.ButtonText(quantityButton5Rect, "+10")) stack.Selected = Clamp(stack.Selected + 10, 0, stack.Count);

                    // +100 button
                    if (Widgets.ButtonText(quantityButton6Rect, "+100")) stack.Selected = Clamp(stack.Selected + 100, 0, stack.Count);

                    // Quantity text field
                    string buf = stack.Selected == 0 ? "" : stack.Selected.ToString();
                    buf = Widgets.TextField(quantityFieldRect, buf, 100, itemCountInputRegex);
                    stack.Selected = string.IsNullOrEmpty(buf) ? 0 : Clamp(int.Parse(buf), 0, stack.Count);

                    // Available count
                    SaveTextFormat();
                    Text.Anchor = TextAnchor.MiddleLeft;
                    Widgets.Label(availableCountRect, $"/ {stack.Count.ToStringSI()}");
                    RestoreTextFormat();
                }
                else
                {
                    Rect itemCountRect = new Rect(rowRect.xMax - QUANTITY_FIELD_WIDTH - RIGHT_PADDING, rowRect.yMin, QUANTITY_FIELD_WIDTH, rowRect.height);
                    itemNameRect = new Rect(iconRect.xMax + DEFAULT_SPACING, rowRect.yMin, itemCountRect.xMin - iconRect.xMax - DEFAULT_SPACING, rowRect.height);

                    // Item count
                    SaveTextFormat();
                    Text.Anchor = TextAnchor.MiddleRight;
                    Widgets.Label(itemCountRect, stack.Count.ToStringSI());
                    RestoreTextFormat();
                }

<<<<<<< HEAD
                // Item name
                SaveTextFormat();
                Text.Anchor = TextAnchor.MiddleLeft;
                Widgets.LabelFit(itemNameRect, stack.Label);
                RestoreTextFormat();
=======
        /// <summary>
        /// Generates a <see cref="VerticalScrollContainer"/> containing an item list within the given container.
        /// </summary>
        /// <param name="itemStacks">Item stacks to draw in the list</param>
        /// <param name="scrollUpdate">Action invoked with the scroll position of the item list when it is drawn</param>
        /// <param name="interactive">Whether the item counts should be modifiable by the user</param>
        /// <param name="initialScrollPos">Initial list scroll position</param>
        private VerticalScrollContainer GenerateItemList(IEnumerable<StackedThings> itemStacks, Action<Vector2> scrollUpdate, bool interactive = false, Vector2 initialScrollPos = default)
        {
            // Create a new flex container as our 'column' to hold each element
            VerticalFlexContainer column = new VerticalFlexContainer(0f);
>>>>>>> 3ea3b328

                // Toggle alternate background colour
                alternateBackground = !alternateBackground;

                currentY += ROW_HEIGHT;
            }

<<<<<<< HEAD
            Widgets.EndScrollView();
=======
            // Return the flex container wrapped in a scroll container
            return new VerticalScrollContainer(column, scrollUpdate, initialScrollPos);
>>>>>>> 3ea3b328
        }
    }
}<|MERGE_RESOLUTION|>--- conflicted
+++ resolved
@@ -237,18 +237,8 @@
             // Save the updated trade and flag the current one to be replaced
             lock (updatedTradeLock)
             {
-<<<<<<< HEAD
                 updatedTrade = args.Trade;
                 tradeUpdated = true;
-=======
-                column.Add(
-                    GenerateItemList(
-                        itemStacks: ourOfferCache,
-                        scrollUpdate: newScrollPos => ourOfferScrollPos = newScrollPos,
-                        initialScrollPos: ourOfferScrollPos
-                    )
-                );
->>>>>>> 3ea3b328
             }
         }
 
@@ -276,26 +266,12 @@
             Text.Anchor = TextAnchor.MiddleCenter;
             Widgets.LabelFit(titleRect, title);
 
-<<<<<<< HEAD
             // Accepted state
             Widgets.CheckboxLabeled(acceptedStateRect, acceptedLabel, ref accepted);
 
             // Restore the text settings
             Text.Font = previousFont;
             Text.Anchor = previousAnchor;
-=======
-            // Draw their items
-            lock (theirOfferCacheLock)
-            {
-                column.Add(
-                    GenerateItemList(
-                        itemStacks: theirOfferCache,
-                        scrollUpdate: newScrollPos => theirOfferScrollPos = newScrollPos,
-                        initialScrollPos: theirOfferScrollPos
-                    )
-                );
-            }
->>>>>>> 3ea3b328
 
             // Items on offer
             drawItemStackList(itemListRect, itemStacks, ref scrollPos, false);
@@ -335,15 +311,8 @@
                 // Background
                 if (alternateBackground) Widgets.DrawHighlight(rowRect);
 
-<<<<<<< HEAD
                 // Icon
                 Widgets.ThingIcon(iconRect, stack.ThingDef, stack.StuffDef, stack.StyleDef, 0.9f);
-=======
-            // Stockpile items list
-            column.Add(
-                GenerateItemList(filteredItemStacks, newScrollPos => stockpileItemsScrollPos = newScrollPos, true, stockpileItemsScrollPos)
-            );
->>>>>>> 3ea3b328
 
                 Rect itemNameRect;
                 if (interactive)
@@ -402,25 +371,11 @@
                     RestoreTextFormat();
                 }
 
-<<<<<<< HEAD
                 // Item name
                 SaveTextFormat();
                 Text.Anchor = TextAnchor.MiddleLeft;
                 Widgets.LabelFit(itemNameRect, stack.Label);
                 RestoreTextFormat();
-=======
-        /// <summary>
-        /// Generates a <see cref="VerticalScrollContainer"/> containing an item list within the given container.
-        /// </summary>
-        /// <param name="itemStacks">Item stacks to draw in the list</param>
-        /// <param name="scrollUpdate">Action invoked with the scroll position of the item list when it is drawn</param>
-        /// <param name="interactive">Whether the item counts should be modifiable by the user</param>
-        /// <param name="initialScrollPos">Initial list scroll position</param>
-        private VerticalScrollContainer GenerateItemList(IEnumerable<StackedThings> itemStacks, Action<Vector2> scrollUpdate, bool interactive = false, Vector2 initialScrollPos = default)
-        {
-            // Create a new flex container as our 'column' to hold each element
-            VerticalFlexContainer column = new VerticalFlexContainer(0f);
->>>>>>> 3ea3b328
 
                 // Toggle alternate background colour
                 alternateBackground = !alternateBackground;
@@ -428,12 +383,7 @@
                 currentY += ROW_HEIGHT;
             }
 
-<<<<<<< HEAD
             Widgets.EndScrollView();
-=======
-            // Return the flex container wrapped in a scroll container
-            return new VerticalScrollContainer(column, scrollUpdate, initialScrollPos);
->>>>>>> 3ea3b328
         }
     }
 }