﻿using System;
using System.Collections.Generic;
using System.Linq;
using System.Runtime.Remoting.Messaging;
using Chat;
using PhinixClient.GUI;
using RimWorld;
using UnityEngine;
using Verse;
using static PhinixClient.Client;

namespace PhinixClient
{
    public class ServerTab : MainTabWindow
    {
        private const float DEFAULT_SPACING = 10f;
        private const float COLUMN_SPACING = 20f;
        private const float SCROLLBAR_WIDTH = 16f;

        private const float CHAT_TEXTBOX_HEIGHT = 30f;

        private const float CHAT_SEND_BUTTON_HEIGHT = 30f;
        private const float CHAT_SEND_BUTTON_WIDTH = 80f;

        private const float SETTINGS_BUTTON_HEIGHT = 30f;
        private const float SETTINGS_BUTTON_WIDTH = 210f;

        private const float USER_SEARCH_HEIGHT = 30f;
        private const float USER_SEARCH_WIDTH = 210f;

        private const float USER_LIST_WIDTH = 210f;

        private const float USER_HEIGHT = 30f;

        private const float RIGHT_COLUMN_CONTAINER_WIDTH = 210f;

        // TODO: Add some kind of option to resize chat tab. Maybe a draggable corner?
        public override Vector2 InitialSize => new Vector2(1000f, 680f);

        private static Vector2 chatScroll = new Vector2(0, 0);
        private static float oldHeight = 0f;
        private static bool scrollToBottom = false;
        private static bool stickyScroll = true;

        private static List<ChatMessage> messages = new List<ChatMessage>();
        private static readonly object messagesLock = new object();

        private static Vector2 userListScroll = new Vector2(0, 0);

        private static string message = "";
        private static string userSearch = "";

        public ServerTab()
        {
            // Subscribe to disconnection events
            Instance.OnDisconnect += disconnectHandler;
<<<<<<< HEAD
            
=======

>>>>>>> 09bc8e7e
            // Subscribe to new chat messages
            Instance.OnChatMessageReceived += messageHandler;
        }

        ///<inheritdoc/>
        /// <summary>
        /// Overrides the default accept key behaviour and instead sends a message.
        /// </summary>
        public override void OnAcceptKeyPressed()
        {
            // Send the message
            if (!string.IsNullOrEmpty(message))
            {
                Instance.SendMessage(message);

                message = "";
            }
        }

        /// <summary>
        /// Extends the default window drawing behaviour by drawing the Phinix chat interface.
        /// </summary>
        /// <param name="inRect">Container to draw within</param>
        public override void DoWindowContents(Rect inRect)
        {
            base.DoWindowContents(inRect);

            // Chat container
            Rect chatContainer = new Rect(
                x: inRect.xMin,
                y: inRect.yMin,
                width: inRect.width - (RIGHT_COLUMN_CONTAINER_WIDTH + COLUMN_SPACING),
                height: inRect.height
            );
            DrawChat(chatContainer);

            // Right column (settings and user list) container
            Rect rightColumnContainer = new Rect(
                x: inRect.xMax - RIGHT_COLUMN_CONTAINER_WIDTH,
                y: inRect.yMin,
                width: RIGHT_COLUMN_CONTAINER_WIDTH,
                height: inRect.height
            );
            DrawRightColumn(rightColumnContainer);
        }

        /// <summary>
        /// Handles chat message events raised by the client and adds them to the message list.
        /// </summary>
        /// <param name="sender"></param>
        /// <param name="args"></param>
        private static void messageHandler(object sender, ChatMessageEventArgs args)
        {
            // Add the message
            lock (messagesLock) messages.Add(new ChatMessage(args.OriginUuid, args.Message));

            // Was this our message?
            if (args.OriginUuid == Instance.Uuid)
            {
                // Scroll to the bottom on next update
                scrollToBottom = true;
            }
        }
        
        /// <summary>
        /// Handles the OnDisconnect event from the client instance and invalidates any connection-specific data.
        /// </summary>
        /// <param name="sender"></param>
        /// <param name="e"></param>
        private void disconnectHandler(object sender, EventArgs e)
        {
            lock (messagesLock)
            {
                messages.Clear();
            }
        }

        /// <summary>
        /// Handles the OnDisconnect event from the client instance and invalidates any connection-specific data.
        /// </summary>
        /// <param name="sender"></param>
        /// <param name="e"></param>
        private void disconnectHandler(object sender, EventArgs e)
        {
            lock (messagesLock)
            {
                messages.Clear();
            }
        }

        /// <summary>
        /// Draws the right column - consisting of a settings button, user search box, and a user list - within the given <c>Rect</c>.
        /// </summary>
        /// <param name="container">Container to draw within</param>
        private void DrawRightColumn(Rect container)
        {
            // Create a flex container to hold the column elements
            VerticalFlexContainer column = new VerticalFlexContainer();

            // Settings button
            column.Add(
                new Container(
                    new ButtonWidget(
                        label: "Phinix_chat_settingsButton".Translate(),
                        clickAction: () => Find.WindowStack.Add(new SettingsWindow())
                    ),
                    height: SETTINGS_BUTTON_HEIGHT
                )
            );

            // User search box
            column.Add(
                new Container(
                    new TextFieldWidget(
                        text: userSearch,
                        onChange: (newText) => userSearch = newText
                    ),
                    height: USER_SEARCH_HEIGHT
                )
            );

            // User list
            if (Instance.Online)
            {
                column.Add(GenerateUserList());
            }
            else
            {
                column.Add(new PlaceholderWidget());
            }

            // Draw the column
            column.Draw(container);
        }

        /// <summary>
        /// Draws the chat window - consisting of a message list, message entry box, and a send button - within the given <c>Rect</c>.
        /// </summary>
        /// <param name="container">Container to draw within</param>
        private void DrawChat(Rect container)
        {
            // Chat message area
            Rect chatAreaRect = container.TopPartPixels(container.height - (CHAT_TEXTBOX_HEIGHT + DEFAULT_SPACING));
            if (Instance.Online)
            {
                DrawMessages(chatAreaRect);
            }
            else
            {
                DrawPlaceholder(chatAreaRect, "Phinix_chat_pleaseLogInPlaceholder".Translate());
            }

            // Message entry field
            TextFieldWidget messageField = new TextFieldWidget(
                text: message,
                onChange: newMessage => message = newMessage
            );

            // Send button
            ButtonWidget button = new ButtonWidget(
                label: "Phinix_chat_sendButton".Translate(),
                clickAction: () =>
                {
                    // Send the message
                    if (!string.IsNullOrEmpty(message) && Instance.Online)
                    {
                        // TODO: Make chat message 'sent' callback to remove message, preventing removal of lengthy messages for nothing and causing frustration
                        Instance.SendMessage(message);

                        message = "";
                        scrollToBottom = true;
                    }
                }
            );
            Container buttonWrapper = new Container(
                child: button,
                width: CHAT_SEND_BUTTON_WIDTH,
                height: CHAT_SEND_BUTTON_HEIGHT
            );

            // Fit the text field and button within a flex container
            HorizontalFlexContainer messageEntryFlexContainer = new HorizontalFlexContainer(new Displayable[]{messageField, buttonWrapper});

            // Draw the flex container
            messageEntryFlexContainer.Draw(container.BottomPartPixels(CHAT_TEXTBOX_HEIGHT));
        }

        /// <summary>
        /// Draws each chat message within a scrollable container.
        /// </summary>
        /// <param name="container">Container to draw within</param>
        private void DrawMessages(Rect container)
        {
            lock (messagesLock)
            {
                // Create a new flex container from our message list
                VerticalFlexContainer chatFlexContainer = new VerticalFlexContainer(messages.Cast<Displayable>(), 0f);

                // Set up the scrollable container
                Rect innerContainer = new Rect(
                    x: container.xMin,
                    y: container.yMin,
                    width: container.width - SCROLLBAR_WIDTH,
                    height: chatFlexContainer.CalcHeight(container.width - SCROLLBAR_WIDTH)
                );

                // Get a copy of the old scroll position
                Vector2 oldChatScroll = new Vector2(chatScroll.x, chatScroll.y);

                // Start scrolling
                Widgets.BeginScrollView(container, ref chatScroll, innerContainer);

                // Draw the flex container
                chatFlexContainer.Draw(innerContainer);

                // Stop scrolling
                Widgets.EndScrollView();

                // Enter the logic to get sticky scrolling to work
                #region Sticky scroll logic

                // Credit to Aze for figuring out how to get the bottom scroll pos
                bool scrolledToBottom = chatScroll.y.Equals(innerContainer.height - container.height);
                bool scrollChanged = !chatScroll.y.Equals(oldChatScroll.y);
                float heightDifference = oldHeight - innerContainer.height;

                if (scrollChanged)
                {
                    if (scrolledToBottom)
                    {
                        // Enable sticky scroll
                        stickyScroll = true;
                    }
                    else
                    {
                        // Not at bottom, disable sticky scroll
                        stickyScroll = false;
                    }
                }
                else if (!heightDifference.Equals(0f))
                {
                    if (stickyScroll || scrollToBottom)
                    {
                        // Scroll to bottom
                        chatScroll.y = innerContainer.height - container.height;
                        scrollToBottom = false;
                    }
                }

                // Update old height for the next pass
                oldHeight = innerContainer.height;

                #endregion
            }
        }

        /// <summary>
        /// Adds each logged in user to a scrollable container.
        /// </summary>
        /// <returns>A <c>ScrollContainer</c> containing the user list</returns>
        private ScrollContainer GenerateUserList()
        {
<<<<<<< HEAD
            // Get a list of logged in user UUIDs
            string[] uuids = Instance.GetUserUuids(true);
            
            // Set up scrollable container
            Rect innerContainer = new Rect(
                x: container.xMin,
                y: container.yMin,
                width: container.width - SCROLLBAR_WIDTH,
                height: USER_HEIGHT * uuids.Length 
            );
            
            // Start scrolling
            Widgets.BeginScrollView(container, ref userListScroll, innerContainer);
            
            // Add each user to the scrollable container
            int userCount = 0;
            foreach (string uuid in uuids)
=======
            // Create a flex container to hold the users
            VerticalFlexContainer userListFlexContainer = new VerticalFlexContainer();

            // Add each logged in user to the flex container
            foreach (string uuid in Instance.GetUserUuids(true))
>>>>>>> 09bc8e7e
            {
                // Try to get the display name of the user
                if (!Instance.TryGetDisplayName(uuid, out string displayName)) displayName = "???";

                // Skip the user if they don't contain the search text
                if (!string.IsNullOrEmpty(userSearch) && !displayName.ToLower().Contains(userSearch.ToLower())) continue;
<<<<<<< HEAD
                
                // Draw the user
                Rect userRect = new Rect(
                    x: innerContainer.xMin,
                    y: innerContainer.yMin + (USER_HEIGHT * userCount),
                    width: innerContainer.width,
                    height: USER_HEIGHT
                );
                Widgets.Label(userRect, displayName);
                
                // Increment the user count
                userCount++;
=======

                userListFlexContainer.Add(new TextWidget(displayName));
>>>>>>> 09bc8e7e
            }

            // Wrap the flex container in a scroll container
            ScrollContainer scrollContainer = new ScrollContainer(userListFlexContainer, userListScroll, newScrollPos => userListScroll = newScrollPos);

            // Return the scroll container
            return scrollContainer;
        }

        /// <summary>
        /// Draws a grey placeholder box over the container with the given text.
        /// </summary>
        /// <param name="container">Container to draw within</param>
        /// <param name="text">Text to display</param>
        private void DrawPlaceholder(Rect container, string text = "")
        {
            PlaceholderWidget placeholder = new PlaceholderWidget(text);

            placeholder.Draw(container);
        }
    }
}<|MERGE_RESOLUTION|>--- conflicted
+++ resolved
@@ -54,11 +54,7 @@
         {
             // Subscribe to disconnection events
             Instance.OnDisconnect += disconnectHandler;
-<<<<<<< HEAD
-            
-=======
-
->>>>>>> 09bc8e7e
+
             // Subscribe to new chat messages
             Instance.OnChatMessageReceived += messageHandler;
         }
@@ -120,19 +116,6 @@
             {
                 // Scroll to the bottom on next update
                 scrollToBottom = true;
-            }
-        }
-        
-        /// <summary>
-        /// Handles the OnDisconnect event from the client instance and invalidates any connection-specific data.
-        /// </summary>
-        /// <param name="sender"></param>
-        /// <param name="e"></param>
-        private void disconnectHandler(object sender, EventArgs e)
-        {
-            lock (messagesLock)
-            {
-                messages.Clear();
             }
         }
 
@@ -321,54 +304,19 @@
         /// <returns>A <c>ScrollContainer</c> containing the user list</returns>
         private ScrollContainer GenerateUserList()
         {
-<<<<<<< HEAD
-            // Get a list of logged in user UUIDs
-            string[] uuids = Instance.GetUserUuids(true);
-            
-            // Set up scrollable container
-            Rect innerContainer = new Rect(
-                x: container.xMin,
-                y: container.yMin,
-                width: container.width - SCROLLBAR_WIDTH,
-                height: USER_HEIGHT * uuids.Length 
-            );
-            
-            // Start scrolling
-            Widgets.BeginScrollView(container, ref userListScroll, innerContainer);
-            
-            // Add each user to the scrollable container
-            int userCount = 0;
-            foreach (string uuid in uuids)
-=======
             // Create a flex container to hold the users
             VerticalFlexContainer userListFlexContainer = new VerticalFlexContainer();
 
             // Add each logged in user to the flex container
             foreach (string uuid in Instance.GetUserUuids(true))
->>>>>>> 09bc8e7e
             {
                 // Try to get the display name of the user
                 if (!Instance.TryGetDisplayName(uuid, out string displayName)) displayName = "???";
 
                 // Skip the user if they don't contain the search text
                 if (!string.IsNullOrEmpty(userSearch) && !displayName.ToLower().Contains(userSearch.ToLower())) continue;
-<<<<<<< HEAD
-                
-                // Draw the user
-                Rect userRect = new Rect(
-                    x: innerContainer.xMin,
-                    y: innerContainer.yMin + (USER_HEIGHT * userCount),
-                    width: innerContainer.width,
-                    height: USER_HEIGHT
-                );
-                Widgets.Label(userRect, displayName);
-                
-                // Increment the user count
-                userCount++;
-=======
 
                 userListFlexContainer.Add(new TextWidget(displayName));
->>>>>>> 09bc8e7e
             }
 
             // Wrap the flex container in a scroll container
